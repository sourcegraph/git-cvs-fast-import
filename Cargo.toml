--- conflicted
+++ resolved
@@ -14,14 +14,10 @@
 anyhow = "1.0.52"
 async-recursion = "0.3.2"
 comma-v = { path = "comma-v" }
-<<<<<<< HEAD
 # Temporarily the Git repo until the fix for
 # https://github.com/tokio-rs/console/issues/180 lands in a release.
 console-subscriber = { git = "https://github.com/tokio-rs/console" }
-flexi_logger = { version = "0.19.6", features = ["async", "colors"] }
-=======
 flexi_logger = { version = "0.22.0", features = ["async", "colors"] }
->>>>>>> 637ff107
 flume = "0.10.9"
 git-cvs-fast-import-process = { path = "internal/process" }
 git-cvs-fast-import-state = { path = "internal/state" }
@@ -34,11 +30,7 @@
 structopt = "0.3.25"
 tempfile = "3.2.0"
 thiserror = "1.0.30"
-<<<<<<< HEAD
-tokio = { version = "1.13.0", features = ["io-util", "macros", "process", "rt-multi-thread", "signal", "sync", "time", "tracing", "fs"] }
-=======
-tokio = { version = "1.15.0", features = ["io-util", "macros", "process", "rt-multi-thread", "signal", "sync", "time", "fs"] }
->>>>>>> 637ff107
+tokio = { version = "1.15.0", features = ["fs", "io-util", "macros", "process", "rt-multi-thread", "signal", "sync", "time", "tracing"] }
 walkdir = "2.3.2"
 
 [features]